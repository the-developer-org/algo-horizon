"use client";
import * as React from "react";
import { useRouter } from "next/navigation";
import { Home, TrendingUp, Search, Calendar, FileText, Settings, Layers, Link, LucidePersonStanding, DollarSign, Bell, BarChart3, X } from "lucide-react";
import UpstoxIcon from "@/components/icons/UpstoxIcon";
import {
  Sidebar,
  SidebarHeader,
  SidebarContent,
  SidebarFooter,
  SidebarMenu,
  SidebarMenuItem,
  SidebarMenuButton,
  SidebarGroup,
  SidebarGroupLabel,
  SidebarGroupContent,
  SidebarSeparator,
} from "@/components/ui/sidebar";

// Lightweight public (non-admin) sidebar for the main dashboard
const primaryItems = [
  { title: "Dashboard", url: "/", icon: Home },
  { title: "Strike Analysis Form", url: "/strike-analysis", icon: Search },
<<<<<<< HEAD
  { title: "Swing Stats", url: "/strike-analysis?tab=swing", icon: BarChart3 },
  { title: "OHLC Chart", url: "/chart", icon: TrendingUp },
=======
   {  title: "Swing Stats", url: "/strike-analysis?tab=swing", icon: BarChart3 },
   { title: "OHLC Chart", url: "/chart", icon: TrendingUp },
>>>>>>> 7a257e8c
  { title: "Paper Trading", url: "/paper-trading", icon: DollarSign },
  { title: "Upstox", url: "/upstox", icon: UpstoxIcon as unknown as typeof Link },
  { title: "Boom Days & Watch Lists", url: "/boom-days", icon: Calendar },
  { title: "Backtest Stats", url: "/backtest-stats", icon: FileText },
  { title: "Portfolio", url: "/portfolio", icon: Layers },
  { title: "Alerts", url: "/alerts", icon: Bell },
];

const utilityItems = [
  { title: "Algo Google Meet", url: "https://meet.google.com/cho-wpms-pbk", icon: LucidePersonStanding },
  { title: "Upstox Conn. Management", url: "/auth/upstox-management", icon: Link },
  { title: "Admin Panel", url: "/admin", icon: Settings },
];

interface MainSidebarProps extends Readonly<React.ComponentProps<typeof Sidebar>> {
  readonly onShowInsights?: () => void;
  readonly isVisible?: boolean;
  readonly onToggleVisibility?: () => void;
}

export function MainSidebar({ onShowInsights, isVisible = true, onToggleVisibility, ...props }: MainSidebarProps) {
  const router = useRouter();

  if (!isVisible) {
    return (
      <div className="fixed top-4 left-4 z-50">
        <button
          onClick={onToggleVisibility}
          className="p-2 bg-sidebar-primary text-sidebar-primary-foreground rounded-lg shadow-lg hover:bg-sidebar-primary/80 transition-colors"
          title="Show Sidebar"
        >
          <TrendingUp className="size-4" />
        </button>
      </div>
    );
  }

  return (
    <Sidebar variant="inset" {...props}>
      <SidebarHeader>
        <SidebarMenu>
          <SidebarMenuItem>
            <SidebarMenuButton size="lg" asChild>
              <a href="/">
                <div className="flex aspect-square size-8 items-center justify-center rounded-lg bg-sidebar-primary text-sidebar-primary-foreground">
                  <TrendingUp className="size-4" />
                </div>
                <div className="grid flex-1 text-left text-sm leading-tight">
                  <span className="truncate font-semibold">Algo Horizon X Upstox</span>
                  <span className="truncate text-xs">Dashboard</span>
                </div>
              </a>
            </SidebarMenuButton>
            {onToggleVisibility && (
              <button
                onClick={onToggleVisibility}
                className="p-1 hover:bg-sidebar-accent rounded-sm transition-colors"
                title="Hide Sidebar"
              >
                <X className="size-4" />
              </button>
            )}
          </SidebarMenuItem>
        </SidebarMenu>
      </SidebarHeader>
      <SidebarContent>
        <SidebarGroup>
          <SidebarGroupLabel>Navigation</SidebarGroupLabel>
          <SidebarGroupContent>
            <SidebarMenu>
              {primaryItems.map(item => {
                const isBoomDays = item.title.includes('Boom Days') || item.url === '/boom-days';
                if (isBoomDays) {
                  return (
                    <SidebarMenuItem key={item.title}>
                      <SidebarMenuButton asChild>
                        <button
                          type="button"
                          onClick={() => {
                            onShowInsights?.();
                            // Ensure we navigate to home where the combined section lives
                            router.push('/');
                          }}
                        >
                          <item.icon />
                          <span>{item.title}</span>
                        </button>
                      </SidebarMenuButton>
                    </SidebarMenuItem>
                  );
                }
                return (
                  <SidebarMenuItem key={item.title}>
                    <SidebarMenuButton asChild>
                      <a href={item.url}>
                        <item.icon />
                        <span>{item.title}</span>
                      </a>
                    </SidebarMenuButton>
                  </SidebarMenuItem>
                );
              })}
            </SidebarMenu>
          </SidebarGroupContent>
        </SidebarGroup>

        <SidebarSeparator />

        <SidebarGroup>
          <SidebarGroupLabel>Utilities</SidebarGroupLabel>
          <SidebarGroupContent>
            <SidebarMenu>
              {utilityItems.map(item => (
                <SidebarMenuItem key={item.title}>
                  <SidebarMenuButton asChild>
                    <a href={item.url}>
                      <item.icon />
                      <span>{item.title}</span>
                    </a>
                  </SidebarMenuButton>
                </SidebarMenuItem>
              ))}
            </SidebarMenu>
          </SidebarGroupContent>
        </SidebarGroup>
      </SidebarContent>
      <SidebarFooter>
        <div className="text-xs text-muted-foreground px-3 py-2">© {new Date().getFullYear()} Algo Horizon</div>
      </SidebarFooter>
    </Sidebar>
  );
}<|MERGE_RESOLUTION|>--- conflicted
+++ resolved
@@ -21,13 +21,8 @@
 const primaryItems = [
   { title: "Dashboard", url: "/", icon: Home },
   { title: "Strike Analysis Form", url: "/strike-analysis", icon: Search },
-<<<<<<< HEAD
-  { title: "Swing Stats", url: "/strike-analysis?tab=swing", icon: BarChart3 },
-  { title: "OHLC Chart", url: "/chart", icon: TrendingUp },
-=======
    {  title: "Swing Stats", url: "/strike-analysis?tab=swing", icon: BarChart3 },
    { title: "OHLC Chart", url: "/chart", icon: TrendingUp },
->>>>>>> 7a257e8c
   { title: "Paper Trading", url: "/paper-trading", icon: DollarSign },
   { title: "Upstox", url: "/upstox", icon: UpstoxIcon as unknown as typeof Link },
   { title: "Boom Days & Watch Lists", url: "/boom-days", icon: Calendar },
